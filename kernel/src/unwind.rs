--- conflicted
+++ resolved
@@ -52,11 +52,7 @@
 
 #[no_mangle]
 #[lang = "oom"]
-<<<<<<< HEAD
-pub fn oom() -> ! {
-=======
 pub fn oom(_: Layout) -> ! {
->>>>>>> 81c7e130
     slog!("oom");
     loop {}
 }
